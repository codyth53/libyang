--- conflicted
+++ resolved
@@ -26,11 +26,7 @@
 #include <inttypes.h>
 
 #include "common.h"
-<<<<<<< HEAD
-=======
 #include "printer.h"
-#include "xml.h"
->>>>>>> 87f52373
 #include "tree_data.h"
 #include "resolve.h"
 #include "tree_internal.h"
@@ -266,11 +262,7 @@
 }
 
 int
-<<<<<<< HEAD
-json_print_data(FILE *f, struct lyd_node *root)
-=======
 json_print_data(struct lyout *out, struct lyd_node *root)
->>>>>>> 87f52373
 {
     int level = 0;
 
