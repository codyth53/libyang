/**
 * @file xml.c
 * @author Radek Krejci <rkrejci@cesnet.cz>
 * @brief XML data parser for libyang
 *
 * Copyright (c) 2015 CESNET, z.s.p.o.
 *
 * Redistribution and use in source and binary forms, with or without
 * modification, are permitted provided that the following conditions
 * are met:
 * 1. Redistributions of source code must retain the above copyright
 *    notice, this list of conditions and the following disclaimer.
 * 2. Redistributions in binary form must reproduce the above copyright
 *    notice, this list of conditions and the following disclaimer in
 *    the documentation and/or other materials provided with the
 *    distribution.
 * 3. Neither the name of the Company nor the names of its contributors
 *    may be used to endorse or promote products derived from this
 *    software without specific prior written permission.
 */

#include <assert.h>
#include <ctype.h>
#include <errno.h>
#include <stdlib.h>
#include <string.h>
#include <limits.h>

#include "libyang.h"
#include "common.h"
#include "context.h"
#include "parser.h"
#include "tree_internal.h"
#include "validation.h"
#include "xml_internal.h"

/* does not log */
static struct lys_node *
xml_data_search_schemanode(struct lyxml_elem *xml, struct lys_node *start)
{
    struct lys_node *result, *aux;

    LY_TREE_FOR(start, result) {
        /* skip groupings */
        if (result->nodetype == LYS_GROUPING) {
            continue;
        }

        /* go into cases, choices, uses and in RPCs into input and output */
        if (result->nodetype & (LYS_CHOICE | LYS_CASE | LYS_USES | LYS_INPUT | LYS_OUTPUT)) {
            aux = xml_data_search_schemanode(xml, result->child);
            if (aux) {
                /* we have matching result */
                return aux;
            }
            /* else, continue with next schema node */
            continue;
        }

        /* match data nodes */
        if (result->name == xml->name) {
            /* names matches, what about namespaces? */
            if (result->module->ns == xml->ns->value) {
                /* we have matching result */
                return result;
            }
            /* else, continue with next schema node */
            continue;
        }
    }

    /* no match */
    return NULL;
}

/* logs directly */
static int
xml_get_value(struct lyd_node *node, struct lyxml_elem *xml, int options, struct unres_data *unres)
{
    struct lyd_node_leaf_list *leaf = (struct lyd_node_leaf_list *)node;
    struct lys_type *type, *stype;
    int resolve, found;

    assert(node && (node->schema->nodetype & (LYS_LEAFLIST | LYS_LEAF)) && xml && unres);

    stype = &((struct lys_node_leaf *)node->schema)->type;
    leaf->value_str = xml->content;
    xml->content = NULL;

    /* will be changed in case of union */
    leaf->value_type = stype->base;

    if ((options & LYD_OPT_FILTER) && !leaf->value_str) {
        /* no value in filter (selection) node -> nothing more is needed */
        return EXIT_SUCCESS;
    }

    if (options & (LYD_OPT_FILTER | LYD_OPT_EDIT | LYD_OPT_GET | LYD_OPT_GETCONFIG)) {
        resolve = 0;
    } else {
        resolve = 1;
    }

    if ((stype->base == LY_TYPE_IDENT) || (stype->base == LY_TYPE_INST)) {
        /* convert the path from the XML form using XML namespaces into the JSON format
         * using module names as namespaces
         */
        xml->content = leaf->value_str;
        leaf->value_str = transform_xml2json(leaf->schema->module->ctx, xml->content, xml, 1);
        lydict_remove(leaf->schema->module->ctx, xml->content);
        xml->content = NULL;
        if (!leaf->value_str) {
            return EXIT_FAILURE;
        }
    }

    if (stype->base == LY_TYPE_UNION) {
        found = 0;
        type = lyp_get_next_union_type(stype, NULL, &found);
        while (type) {
            leaf->value_type = type->base;

            /* in these cases we use JSON format */
            if ((type->base == LY_TYPE_IDENT) || (type->base == LY_TYPE_INST)) {
                xml->content = leaf->value_str;
                leaf->value_str = transform_xml2json(leaf->schema->module->ctx, xml->content, xml, 0);
                if (!leaf->value_str) {
                    leaf->value_str = xml->content;
                    xml->content = NULL;

                    found = 0;
                    type = lyp_get_next_union_type(stype, type, &found);
                    continue;
                }
            }

            if (!lyp_parse_value(leaf, type, resolve, unres, UINT_MAX)) {
                break;
            }

            if ((type->base == LY_TYPE_IDENT) || (type->base == LY_TYPE_INST)) {
                lydict_remove(leaf->schema->module->ctx, leaf->value_str);
                leaf->value_str = xml->content;
                xml->content = NULL;
            }

            found = 0;
            type = lyp_get_next_union_type(stype, type, &found);
        }

        if (!type) {
            LOGVAL(LYE_INVAL, LOGLINE(xml), (leaf->value_str ? leaf->value_str : ""), xml->name);
            return EXIT_FAILURE;
        }
    } else if (lyp_parse_value(leaf, stype, resolve, unres, LOGLINE(xml))) {
        return EXIT_FAILURE;
    }

    return EXIT_SUCCESS;
}

/* logs directly */
static int
xml_parse_data(struct ly_ctx *ctx, struct lyxml_elem *xml, const struct lys_node *schema_parent, struct lyd_node *parent,
               struct lyd_node *prev, int options, struct unres_data *unres, struct lyd_node **result)
{
    struct lyd_node *diter, *dlast;
    struct lys_node *schema = NULL;
    struct lyd_attr *dattr, *dattr_iter;
    struct lyxml_attr *attr;
    struct lyxml_elem *first_child, *last_child, *child, *next;
    int i, havechildren, r;
    int ret = 0;

    assert(xml);
    assert(result);
    *result = NULL;

    if (!xml->ns || !xml->ns->value) {
        LOGVAL(LYE_XML_MISS, LOGLINE(xml), "element's", "namespace");
        return -1;
    }

    /* find schema node */
    if (schema_parent) {
        schema = xml_data_search_schemanode(xml, schema_parent->child);
    } else if (!parent) {
        /* starting in root */
        for (i = 0; i < ctx->models.used; i++) {
            /* match data model based on namespace */
            if (ctx->models.list[i]->ns == xml->ns->value) {
                /* get the proper schema node */
                LY_TREE_FOR(ctx->models.list[i]->data, schema) {
                    if (schema->name == xml->name) {
                        break;
                    }
                }
                break;
            }
        }
    } else {
        /* parsing some internal node, we start with parent's schema pointer */
        schema = xml_data_search_schemanode(xml, parent->schema->child);
    }
    if (!schema) {
        if ((options & LYD_OPT_STRICT) || ly_ctx_get_module_by_ns(ctx, xml->ns->value, NULL)) {
            LOGVAL(LYE_INELEM, LOGLINE(xml), xml->name);
            return -1;
        } else {
            return 0;
        }
    }

    /* check insert attribute and its values */
    if (options & LYD_OPT_EDIT) {
        i = 0;
        for (attr = xml->attr; attr; attr = attr->next) {
            if (attr->type != LYXML_ATTR_STD || !attr->ns ||
                    strcmp(attr->name, "insert") || strcmp(attr->ns->value, LY_NSYANG)) {
                continue;
            }

            /* insert attribute present */
            if (!(schema->flags & LYS_USERORDERED)) {
                /* ... but it is not expected */
                LOGVAL(LYE_INATTR, LOGLINE(xml), "insert", schema->name);
                return -1;
            }

            if (i) {
                LOGVAL(LYE_TOOMANY, LOGLINE(xml), "insert attributes", xml->name);
                return -1;
            }
            if (!strcmp(attr->value, "first") || !strcmp(attr->value, "last")) {
                i = 1;
            } else if (!strcmp(attr->value, "before") || !strcmp(attr->value, "after")) {
                i = 2;
            } else {
                LOGVAL(LYE_INARG, LOGLINE(xml), attr->value, attr->name);
                return -1;
            }
        }

        for (attr = xml->attr; attr; attr = attr->next) {
            if (attr->type != LYXML_ATTR_STD || !attr->ns ||
                    strcmp(attr->name, "value") || strcmp(attr->ns->value, LY_NSYANG)) {
                continue;
            }

            /* the value attribute is present */
            if (i < 2) {
                /* but it shouldn't */
                LOGVAL(LYE_INATTR, LOGLINE(xml), "value", schema->name);
                return -1;
            }
            i++;
        }
        if (i == 2) {
            /* missing value attribute for "before" or "after" */
            LOGVAL(LYE_MISSATTR, LOGLINE(xml), "value", xml->name);
            return -1;
        } else if (i > 3) {
            /* more than one instance of the value attribute */
            LOGVAL(LYE_TOOMANY, LOGLINE(xml), "value attributes", xml->name);
            return -1;
        }
    }

    switch (schema->nodetype) {
    case LYS_CONTAINER:
    case LYS_LIST:
    case LYS_NOTIF:
    case LYS_RPC:
        *result = calloc(1, sizeof **result);
        havechildren = 1;
        break;
    case LYS_LEAF:
    case LYS_LEAFLIST:
        *result = calloc(1, sizeof(struct lyd_node_leaf_list));
        havechildren = 0;
        break;
    case LYS_ANYXML:
        *result = calloc(1, sizeof(struct lyd_node_anyxml));
        havechildren = 0;
        break;
    default:
        LOGINT;
        return -1;
    }
    (*result)->parent = parent;
    if (parent && !parent->child) {
        parent->child = *result;
    }
    if (prev) {
        (*result)->prev = prev;
        prev->next = *result;

        /* fix the "last" pointer */
        for (diter = prev; diter->prev != prev; diter = diter->prev);
        diter->prev = *result;
    } else {
        (*result)->prev = *result;
    }
    (*result)->schema = schema;

    if (lyv_data_context(*result, options, LOGLINE(xml), unres)) {
        goto error;
    }

    /* type specific processing */
    if (schema->nodetype & (LYS_LEAF | LYS_LEAFLIST)) {
        /* type detection and assigning the value */
        if (xml_get_value(*result, xml, options, unres)) {
            goto error;
        }
    } else if (schema->nodetype == LYS_ANYXML && !(options & LYD_OPT_FILTER)) {
        /* unlink xml children, they will be the anyxml value */
        first_child = last_child = NULL;
        LY_TREE_FOR(xml->child, child) {
            lyxml_unlink_elem(ctx, child, 1);
            if (!first_child) {
                first_child = child;
                last_child = child;
            } else {
                last_child->next = child;
                child->prev = last_child;
                last_child = child;
            }
        }
        if (first_child) {
            first_child->prev = last_child;
        }

        ((struct lyd_node_anyxml *)(*result))->value = first_child;
        /* we can safely continue with xml, it's like it was, only without children */
    }

<<<<<<< HEAD
    result->attr = (struct lyd_attr *)xml->attr;
    for (attr = xml->attr; attr; attr = attr->next) {
        if (attr->type == LYXML_ATTR_NS) {
            ((struct lyd_ns *)attr)->parent = result;
        }
    }
    xml->attr = NULL;

    /* process children */
    if (havechildren && xml->child) {
        if (schema->nodetype & (LYS_RPC | LYS_NOTIF)) {
            xml_parse_data(ctx, xml->child, result, NULL, 0, unres);
        } else {
            xml_parse_data(ctx, xml->child, result, NULL, options, unres);
        }
        if (ly_errno) {
            goto error;
=======
    for (attr = xml->attr; attr; attr = attr->next) {
        if (attr->type != LYXML_ATTR_STD) {
            continue;
        } else if (!attr->ns) {
            LOGWRN("Ignoring \"%s\" attribute in \"%s\" element.", attr->name, xml->name);
            continue;
>>>>>>> 035965c9
        }

<<<<<<< HEAD
    /* various validation checks */
    ly_errno = 0;
    if (lyv_data_content(result, options, LOGLINE(xml), unres)) {
        if (ly_errno) {
            goto error;
=======
        dattr = malloc(sizeof *dattr);
        dattr->next = NULL;
        dattr->name = attr->name;
        dattr->value = attr->value;
        attr->name = NULL;
        attr->value = NULL;

        dattr->module = (struct lys_module *)ly_ctx_get_module_by_ns(ctx, attr->ns->value, NULL);
        if (!dattr->module) {
            LOGWRN("Attribute \"%s\" from unknown schema (\"%s\") - skipping.", attr->name, attr->ns->value);
            free(dattr);
            continue;
        }

        if (!(*result)->attr) {
            (*result)->attr = dattr;
>>>>>>> 035965c9
        } else {
            for (dattr_iter = (*result)->attr; dattr_iter->next; dattr_iter = dattr_iter->next);
            dattr_iter->next = dattr;
        }
    }

    /* process children */
    if (havechildren && xml->child) {
        diter = dlast = NULL;
        LY_TREE_FOR_SAFE(xml->child, next, child) {
            if (schema->nodetype & (LYS_RPC | LYS_NOTIF)) {
                r = xml_parse_data(ctx, child, NULL, *result, dlast, 0, unres, &diter);
            } else {
                r = xml_parse_data(ctx, child, NULL, *result, dlast, options, unres, &diter);
            }
            if (options & LYD_OPT_DESTRUCT) {
                lyxml_free(ctx, child);
            }
            if (r) {
                goto error;
            }
            if (diter) {
                dlast = diter;
            }
        }
    }

    /* various validation checks */
    ly_errno = 0;
    if (lyv_data_content(*result, options, LOGLINE(xml), unres)) {
        if (ly_errno) {
            goto error;
        } else {
            goto clear;
        }
    }

    return ret;

error:
    ret--;

clear:
    /* cleanup */
    lyd_free(*result);
    *result = NULL;

    return ret;
}

static struct lyd_node *
lyd_parse_xml_(struct ly_ctx *ctx, const struct lys_node *parent, struct lyxml_elem *root, int options)
{
    struct lyd_node *result, *next, *iter, *last;
    struct lyxml_elem *xmlelem, *xmlaux;
    struct unres_data *unres = NULL;
    int r;

    if (!ctx || !root) {
        LOGERR(LY_EINVAL, "%s: Invalid parameter.", __func__);
        return NULL;
    }

    unres = calloc(1, sizeof *unres);

    iter = result = last = NULL;
    LY_TREE_FOR_SAFE(root->child, xmlaux, xmlelem) {
        r = xml_parse_data(ctx, xmlelem, parent, NULL, last, options, unres, &iter);
        if (options & LYD_OPT_DESTRUCT) {
            lyxml_free(ctx, xmlelem);
        }
        if (r) {
            LY_TREE_FOR_SAFE(result, next, iter) {
                lyd_free(iter);
            }
            result = NULL;
            goto cleanup;
        }
        if (iter) {
            last = iter;
        }
        if (!result) {
            result = iter;
        }
    }

    if (!result) {
        LOGERR(LY_EVALID, "Model for the data to be linked with not found.");
        goto cleanup;
    }

    /* check leafrefs and/or instids if any */
    if (result && resolve_unres_data(unres)) {
        /* leafref & instid checking failed */
        LY_TREE_FOR_SAFE(result, next, iter) {
            lyd_free(iter);
        }
        result = NULL;
    }

cleanup:
    free(unres->node);
    free(unres->type);
#ifndef NDEBUG
    free(unres->line);
#endif
    free(unres);

    return result;
}

API struct lyd_node *
lyd_parse_xml(struct ly_ctx *ctx, struct lyxml_elem *root, int options)
{
    return lyd_parse_xml_(ctx, NULL, root, options);
}

API struct lyd_node *
lyd_parse_output_xml(const struct lys_node *rpc, struct lyxml_elem *root, int options)
{
    if (!rpc || (rpc->nodetype != LYS_RPC)) {
        LOGERR(LY_EINVAL, "%s: Invalid parameter.", __func__);
        return NULL;
    }

    return lyd_parse_xml_(rpc->module->ctx, rpc, root, options);
}<|MERGE_RESOLUTION|>--- conflicted
+++ resolved
@@ -335,41 +335,14 @@
         /* we can safely continue with xml, it's like it was, only without children */
     }
 
-<<<<<<< HEAD
-    result->attr = (struct lyd_attr *)xml->attr;
-    for (attr = xml->attr; attr; attr = attr->next) {
-        if (attr->type == LYXML_ATTR_NS) {
-            ((struct lyd_ns *)attr)->parent = result;
-        }
-    }
-    xml->attr = NULL;
-
-    /* process children */
-    if (havechildren && xml->child) {
-        if (schema->nodetype & (LYS_RPC | LYS_NOTIF)) {
-            xml_parse_data(ctx, xml->child, result, NULL, 0, unres);
-        } else {
-            xml_parse_data(ctx, xml->child, result, NULL, options, unres);
-        }
-        if (ly_errno) {
-            goto error;
-=======
     for (attr = xml->attr; attr; attr = attr->next) {
         if (attr->type != LYXML_ATTR_STD) {
             continue;
         } else if (!attr->ns) {
             LOGWRN("Ignoring \"%s\" attribute in \"%s\" element.", attr->name, xml->name);
             continue;
->>>>>>> 035965c9
-        }
-
-<<<<<<< HEAD
-    /* various validation checks */
-    ly_errno = 0;
-    if (lyv_data_content(result, options, LOGLINE(xml), unres)) {
-        if (ly_errno) {
-            goto error;
-=======
+        }
+
         dattr = malloc(sizeof *dattr);
         dattr->next = NULL;
         dattr->name = attr->name;
@@ -386,7 +359,6 @@
 
         if (!(*result)->attr) {
             (*result)->attr = dattr;
->>>>>>> 035965c9
         } else {
             for (dattr_iter = (*result)->attr; dattr_iter->next; dattr_iter = dattr_iter->next);
             dattr_iter->next = dattr;
