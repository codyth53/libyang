--- conflicted
+++ resolved
@@ -230,10 +230,7 @@
     }
 
     if (!sb.st_size) {
-<<<<<<< HEAD
-=======
         ly_errno = LY_SUCCESS;
->>>>>>> ebea7017
         return NULL;
     }
 
@@ -446,13 +443,9 @@
     }
 
     backup = leaf->value_str;
-<<<<<<< HEAD
-    leaf->value_str = lydict_insert(leaf->schema->module->ctx, val_str, 0);
-=======
     memcpy(&backup_val, &leaf->value, sizeof backup);
     leaf->value_str = lydict_insert(leaf->schema->module->ctx, val_str ? val_str : "", 0);
     /* leaf->value is erased by lyp_parse_value() */
->>>>>>> ebea7017
 
     /* resolve the type correctly */
     if (lyp_parse_value(leaf, NULL, 1)) {
@@ -704,11 +697,7 @@
 API struct lyd_node *
 lyd_new_path(struct lyd_node *data_tree, struct ly_ctx *ctx, const char *path, const char *value, int options)
 {
-<<<<<<< HEAD
-    char module_name[LY_MODULE_NAME_MAX_LEN + 1], *str;
-=======
     char *module_name = ly_buf(), *buf_backup = NULL, *str;
->>>>>>> ebea7017
     const char *mod_name, *name, *node_mod_name, *id;
     struct lyd_node *ret = NULL, *node, *parent = NULL;
     const struct lys_node *schild, *sparent;
@@ -904,15 +893,12 @@
         case LYS_ANYXML:
             if (id[0]) {
                 LOGVAL(LYE_PATH_INCHAR, LY_VLOG_NONE, NULL, id[0], id);
-<<<<<<< HEAD
-=======
                 return NULL;
             }
             str = strdup(value);
             if (!str) {
                 LOGMEM;
                 lyd_free(ret);
->>>>>>> ebea7017
                 return NULL;
             }
             node = _lyd_new_anyxml(is_relative ? parent : NULL, schild, str, NULL);
@@ -995,13 +981,6 @@
             slist = (const struct lys_node_list *)schild;
             for (i = 0; i < slist->keys_size; ++i) {
                 if (!strncmp(slist->keys[i]->name, name, nam_len) && !slist->keys[i]->name[nam_len]) {
-<<<<<<< HEAD
-                    str = strndup(path, (name + nam_len) - path);
-                    LOGVAL(LYE_PATH_EXISTS, LY_VLOG_STR, str);
-                    free(str);
-                    lyd_free(ret);
-                    return NULL;
-=======
                     /* the path continues? there cannot be anything after a key (leaf) */
                     if (id[0]) {
                         LOGVAL(LYE_PATH_INCHAR, LY_VLOG_NONE, NULL, id[0], id);
@@ -1009,7 +988,6 @@
                         return NULL;
                     }
                     return ret;
->>>>>>> ebea7017
                 }
             }
         }
@@ -1928,37 +1906,10 @@
     } else {
         ctx = (*node)->schema->module->ctx;
 
-<<<<<<< HEAD
-        /* TODO what about LYD_OPT_NOTIF, LYD_OPT_RPC and LYD_OPT_RPCREPLY ? */
-        if (options & (LYD_OPT_FILTER | LYD_OPT_EDIT | LYD_OPT_GET | LYD_OPT_GETCONFIG)) {
-            goto success;
-        }
-        /* LYD_OPT_DATA || LYD_OPT_CONFIG */
-
-        /* check for missing mandatory elements according to schemas in context */
-        for (i = 0; i < ctx->models.used; i++) {
-            if (!ctx->models.list[i]->data) {
-                continue;
-            }
-            schema = ly_check_mandatory(NULL, ctx->models.list[i]->data, (options & LYD_OPT_TYPEMASK) ? 0 : 1);
-            if (schema) {
-                if (schema->nodetype & (LYS_LIST | LYS_LEAFLIST)) {
-                    LOGVAL(LYE_TOOMANY, LY_VLOG_LYS, schema, schema->name, schema->parent ? schema->parent->name : "module");
-                    LOGVAL(LYE_SPEC, LY_VLOG_LYS, schema, NULL,
-                           "Number of \"%s\" instances in \"%s\" does not follow min-elements constraint.",
-                           schema->name, schema->parent ? schema->parent->name : ctx->models.list[i]->name);
-                } else {
-                    LOGVAL(LYE_MISSELEM, LY_VLOG_LYS, schema,
-                           schema->name, schema->parent ? schema->parent->name : ctx->models.list[i]->name);
-                }
-                goto error;
-
-=======
         if (!(options & LYD_OPT_NOSIBLINGS)) {
             /* check that the node is the first sibling */
             while((*node)->prev->next) {
                 *node = (*node)->prev;
->>>>>>> ebea7017
             }
         }
     }
@@ -2733,10 +2684,6 @@
                     }
                 }
 
-<<<<<<< HEAD
-                    if (!val1 || !val2 || !ly_strequal(val1, val2, 1)) {
-                        break;
-=======
                 if (!val1 || !val2 || !ly_strequal(val1, val2, 1)) {
                     /* values differ */
                     break;
@@ -2766,7 +2713,6 @@
                 for (j = 0; j < slist->unique[i].expr_size; ++j) {
                     if (j) {
                         uniq_str[idx_uniq++] = ' ';
->>>>>>> ebea7017
                     }
                     idx_uniq += lyd_build_relative_data_path(first, slist->unique[i].expr[j], &uniq_str[idx_uniq]);
                 }
